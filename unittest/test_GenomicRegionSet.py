from __future__ import print_function
from __future__ import division
import sys
import unittest
from rgt.GenomicRegion import *
from rgt.GenomicRegionSet import *
import os
from rgt.Util import GenomeData
from rgt.Util import OverlapType


"""Unit Test"""

class TestGenomicRegionSet(unittest.TestCase):
    
    def region_sets(self,listA,listB):
        """ Setting two GenomicRegionSets as self.setA and self.setB for each case test. """
        self.setA = GenomicRegionSet('for Unit Test')
        for i in range(len(listA)):
            self.setA.add(GenomicRegion(chrom=listA[i][0], initial=listA[i][1], final=listA[i][2]))
        
        self.setB = GenomicRegionSet('for Unit Test')
        for i in range(len(listB)):
            self.setB.add(GenomicRegion(chrom=listB[i][0], initial=listB[i][1], final=listB[i][2]))
    
    def test_extend(self):
        """
        Two empty sets
        A : none 
        R : none
        """
        self.region_sets([],
                         [])
        self.setA.extend(100,100)
        self.assertEqual(len(self.setA.sequences), 0)
        """
        One region
        A :   -----
        R : ---------
        """
        self.region_sets([['chr1',5,10]],
                         [])
        result = self.setA
        result.extend(4,4)
        self.assertEqual(len(result), 1)
        self.assertEqual(result[0].initial, 1)
        self.assertEqual(result[0].final, 14)
        """
        Many region
        A :   -----   ------         -----    -----
        R : --------=---------     ------------------
        """
        self.region_sets([['chr1',5,10],['chr1',15,20],['chr1',40,50],['chr1',65,75]],
                         [])
        result = self.setA
        result.extend(5,5)
        self.assertEqual(len(result), 4)
        self.assertEqual(result[0].initial, 0)
        self.assertEqual(result[0].final, 15)
        self.assertEqual(result[1].initial, 10)
        self.assertEqual(result[1].final, 25)
        self.assertEqual(result[2].initial, 35)
        self.assertEqual(result[2].final, 55)
        self.assertEqual(result[3].initial, 60)
        self.assertEqual(result[3].final, 80)
        """
        Many region in different chromosome
        A :   -----   ------         -----    -----
        R : none
        """
        self.region_sets([['chr1',5,10],['chr2',15,20],['chr3',40,50],['chr4',65,75]],
                         [])
        result = self.setA
        result.extend(5,5)
        self.assertEqual(len(result), 4)
        self.assertEqual(result[0].initial, 0)
        self.assertEqual(result[0].final, 15)
        self.assertEqual(result[0].chrom, 'chr1')
        self.assertEqual(result[1].initial, 10)
        self.assertEqual(result[1].final, 25)
        self.assertEqual(result[1].chrom, 'chr2')
        self.assertEqual(result[2].initial, 35)
        self.assertEqual(result[2].final, 55)
        self.assertEqual(result[2].chrom, 'chr3')
        self.assertEqual(result[3].initial, 60)
        self.assertEqual(result[3].final, 80)
        self.assertEqual(result[3].chrom, 'chr4')
        """
        One region
        A :   -----
        R : ---------
        """
        self.region_sets([['chr1',100,200]],
                         [])
        result = self.setA
        result.extend(10,10,percentage=True)
        self.assertEqual(len(result), 1)
        self.assertEqual(result[0].initial, 90)
        self.assertEqual(result[0].final, 210)
        
    def test_sort(self):
        self.region_sets([['chr1',15,20],['chr1',40,50],['chr1',65,75],['chr1',5,10]],
                         [])
        self.setA.sort()
    
    def test_intersect(self):
        """
        Two empty sets
        A : none 
        B : none
        R : none
        """
        self.region_sets([],
                         [])
        result = self.setA.intersect(self.setB)
        self.assertEqual(len(result), 0)
        
        result = self.setA.intersect(self.setB, mode=OverlapType.ORIGINAL)
        self.assertEqual(len(result), 0)
        
        result = self.setA.intersect(self.setB, mode=OverlapType.COMP_INCL)
        self.assertEqual(len(result), 0)
        """
        One empty set
        A :   -----
        B : none
        R : none
        """
        self.region_sets([['chr1',5,10]],
                         [])
        result = self.setA.intersect(self.setB)
        self.assertEqual(len(result), 0)
        
        result = self.setA.intersect(self.setB, mode=OverlapType.ORIGINAL)
        self.assertEqual(len(result), 0)
        
        result = self.setA.intersect(self.setB, mode=OverlapType.COMP_INCL)
        self.assertEqual(len(result), 0)
        """
        A : none
        B :   -----
        R : none
        """
        self.region_sets([],
                         [['chr1',5,10]])
        result = self.setA.intersect(self.setB)
        self.assertEqual(len(result), 0)
        
        result = self.setA.intersect(self.setB, mode=OverlapType.ORIGINAL)
        self.assertEqual(len(result), 0)
        
        result = self.setA.intersect(self.setB, mode=OverlapType.COMP_INCL)
        self.assertEqual(len(result), 0)
        """
        No overlapping
        A : ------      ---------               ------- 
        B :        ----          ------  ------   
        R : none
        """
        self.region_sets([['chr1',1,5],['chr1',11,20],['chr1',33,38]],
                         [['chr1',7,9],['chr1',20,25],['chr1',26,31]])
        result = self.setA.intersect(self.setB)
        self.assertEqual(len(result), 0)
        
        result = self.setA.intersect(self.setB, mode=OverlapType.ORIGINAL)
        self.assertEqual(len(result), 0)
        
        result = self.setA.intersect(self.setB, mode=OverlapType.COMP_INCL)
        self.assertEqual(len(result), 0)
        """
        End-to-end attach
        A : ------      ------
        B :       ------
        R : none
        """
        self.region_sets([['chr1',1,5],['chr1',11,20]],
                         [['chr1',5,11]])
        result = self.setA.intersect(self.setB)
        self.assertEqual(len(result), 0)
        
        result = self.setA.intersect(self.setB, mode=OverlapType.ORIGINAL)
        self.assertEqual(len(result), 0)

        result = self.setA.intersect(self.setB, mode=OverlapType.COMP_INCL)
        self.assertEqual(len(result), 0)
        """
        No length attach
        A : .      .
        B :    .   .
        R : none
        """
        self.region_sets([['chr1',2,2],['chr1',20,20]],
                         [['chr1',5,5],['chr1',20,20]])
        result = self.setA.intersect(self.setB)
        self.assertEqual(len(result), 0)
        
        result = self.setA.intersect(self.setB, mode=OverlapType.ORIGINAL)
        self.assertEqual(len(result), 0)

        result = self.setA.intersect(self.setB, mode=OverlapType.COMP_INCL)
        self.assertEqual(len(result), 0)
        
        """
        Perfect overlapping
        A : ------
        B : ------
        R : ------
        """
        self.region_sets([['chr1',1,10],['chr1',500,550],['chr1',600,650],['chr1',700,750],['chr1',725,800]],
                         [['chr1',1,10],['chr1',500,550],['chr1',600,650],['chr1',700,750],['chr1',725,800]])
        result = self.setA.intersect(self.setB, mode=OverlapType.OVERLAP, rm_duplicates=True)
        
        self.assertEqual(len(result), 4)
        self.assertEqual(result[0].initial, 1)
        self.assertEqual(result[0].final, 10)
        
        result = self.setA.intersect(self.setB, mode=OverlapType.ORIGINAL)
        self.assertEqual(len(result), 5)
        self.assertEqual(result[0].initial, 1)
        self.assertEqual(result[0].final, 10)
        
        result = self.setA.intersect(self.setB, mode=OverlapType.COMP_INCL)
        self.assertEqual(len(result), 5)
        self.assertEqual(result[0].initial, 1)
        self.assertEqual(result[0].final, 10)
        """
        One overlapping region
        A : ------
        B :     --------
        R1:     --       (overlap)
        R2: ------       (original)
        R3:              (comp_incl)
        """

        self.region_sets([['chr1',1,10]],
                         [['chr1',7,20]])
        result = self.setA.intersect(self.setB)
        self.assertEqual(len(result), 1)
        self.assertEqual(result[0].initial, 7)
        self.assertEqual(result[0].final, 10)
        
        result = self.setA.intersect(self.setB, mode=OverlapType.ORIGINAL)
        self.assertEqual(len(result), 1)
        self.assertEqual(result[0].initial, 1)
        self.assertEqual(result[0].final, 10)

        result = self.setA.intersect(self.setB, mode=OverlapType.COMP_INCL)
        self.assertEqual(len(result), 0)
        """
        Two simple overlapping regions
        A : -------      --------
        B :     -------------
        R1:     ---      ----     (overlap)
        R2: -------      -------- (original)
        R3:                       (comp_incl)
        """
        self.region_sets([['chr1',1,10],['chr1',26,35]],
                         [['chr1',7,30]])
        result = self.setA.intersect(self.setB)
        self.assertEqual(len(result), 2)
        self.assertEqual(result[0].initial, 7)
        self.assertEqual(result[0].final, 10)
        self.assertEqual(result[1].initial, 26)
        self.assertEqual(result[1].final, 30)

        result = self.setA.intersect(self.setB, mode=OverlapType.ORIGINAL)
        self.assertEqual(len(result), 2)
        self.assertEqual(result[0].initial, 1)
        self.assertEqual(result[0].final, 10)
        self.assertEqual(result[1].initial, 26)
        self.assertEqual(result[1].final, 35)

        result = self.setA.intersect(self.setB, mode=OverlapType.COMP_INCL)
        self.assertEqual(len(result), 0)
        """
        Two separately overlapping regions 
        A : -------      --------
        B :     -----        --------
        R1:     ---          ----     (overlap)
        R2: -------      --------     (original)
        R3:                           (comp_incl)
        """
        self.region_sets([['chr1',1,10],['chr1',26,35]],
                         [['chr1',7,15],['chr1',30,40]])
        result = self.setA.intersect(self.setB)
        self.assertEqual(len(result), 2)
        self.assertEqual(result[0].initial, 7)
        self.assertEqual(result[0].final, 10)
        self.assertEqual(result[1].initial, 30)
        self.assertEqual(result[1].final, 35)
        
        result = self.setA.intersect(self.setB, mode=OverlapType.ORIGINAL)
        self.assertEqual(len(result), 2)
        self.assertEqual(result[0].initial, 1)
        self.assertEqual(result[0].final, 10)
        self.assertEqual(result[1].initial, 26)
        self.assertEqual(result[1].final, 35)

        result = self.setA.intersect(self.setB, mode=OverlapType.COMP_INCL)
        self.assertEqual(len(result), 0)
        """
        Many various overlapping (mixed)
        A :   ------------------            --------   ---------
        B : ----   -------    ------            ----------      
        R1:   --   -------    --                ----   ---       (overlap)
        R2:   ------------------            --------   --------- (original)
        R3:                                                      (comp_incl) 
        """

        self.region_sets([['chr1',3,30],['chr1',50,60],['chr1',70,85]],
                         [['chr1',1,5],['chr1',10,19],['chr1',27,35],['chr1',55,75]])
<<<<<<< HEAD
        
        result = self.setA.intersect(self.setB)

=======

        result = self.setA.intersect(self.setB, mode=OverlapType.OVERLAP)
>>>>>>> 5f0e95ab
        self.assertEqual(len(result), 5)
        self.assertEqual(result[0].initial, 3)
        self.assertEqual(result[0].final, 5)
        self.assertEqual(result[1].initial, 10)
        self.assertEqual(result[1].final, 19)
        self.assertEqual(result[2].initial, 27)
        self.assertEqual(result[2].final, 30)
        self.assertEqual(result[3].initial, 55)
        self.assertEqual(result[3].final, 60)
        self.assertEqual(result[4].initial, 70)
        self.assertEqual(result[4].final, 75)

        result = self.setA.intersect(self.setB, mode=OverlapType.ORIGINAL)
        self.assertEqual(len(result), 3)
        self.assertEqual(result[0].initial, 3)
        self.assertEqual(result[0].final, 30)
        self.assertEqual(result[1].initial, 50)
        self.assertEqual(result[1].final, 60)
        self.assertEqual(result[2].initial, 70)
        self.assertEqual(result[2].final, 85)
        
        result = self.setA.intersect(self.setB, mode=OverlapType.COMP_INCL)
        self.assertEqual(len(result), 0)
        """
        Different chromosomes
        A : chr1  -------
        B : chr2  -------
        R : none
        """
        self.region_sets([['chr1',1,10]],
                         [['chr2',1,10]])
        result = self.setA.intersect(self.setB)
        self.assertEqual(len(result), 0)
        
        result = self.setA.intersect(self.setB, mode=OverlapType.ORIGINAL)
        self.assertEqual(len(result), 0)

        result = self.setA.intersect(self.setB, mode=OverlapType.COMP_INCL)
        self.assertEqual(len(result), 0)
        """
        Completely included overlapping
        A : ---------------------------
        B : ----    ------       -----------
        R1: ----    ------       ------      (overlap)
        R2: ---------------------------      (original)
        R3:                                  (comp_incl)
        """
        self.region_sets([['chr1',1,50]],
                         [['chr1',1,5],['chr1',10,19],['chr1',45,60]])
        result = self.setA.intersect(self.setB)
        self.assertEqual(len(result), 3)
        self.assertEqual(result[0].initial, 1)
        self.assertEqual(result[0].final, 5)
        self.assertEqual(result[1].initial, 10)
        self.assertEqual(result[1].final, 19)
        self.assertEqual(result[2].initial, 45)
        self.assertEqual(result[2].final, 50)
        
        result = self.setA.intersect(self.setB, mode=OverlapType.ORIGINAL)
        self.assertEqual(len(result), 1)
        self.assertEqual(result[0].initial, 1)
        self.assertEqual(result[0].final, 50)
        
        result = self.setA.intersect(self.setB, mode=OverlapType.COMP_INCL)
        self.assertEqual(len(result), 0)
        """
        A : ----    ------       -----------
        B : ---------------------------
        R1: ----    ------       ------      (overlap)
        R2: ----    ------       ----------- (original)
        R3: ----    ------                   (comp_incl)
        """

        self.region_sets([['chr1',1,5],['chr1',10,19],['chr1',45,60]],
                         [['chr1',1,50]])
        result = self.setA.intersect(self.setB)
        self.assertEqual(len(result), 3)
        self.assertEqual(result[0].initial, 1)
        self.assertEqual(result[0].final, 5)
        self.assertEqual(result[1].initial, 10)
        self.assertEqual(result[1].final, 19)
        self.assertEqual(result[2].initial, 45)
        self.assertEqual(result[2].final, 50)
        
        result = self.setA.intersect(self.setB, mode=OverlapType.ORIGINAL)
        self.assertEqual(len(result), 3)
        self.assertEqual(result[0].initial, 1)
        self.assertEqual(result[0].final, 5)
        self.assertEqual(result[1].initial, 10)
        self.assertEqual(result[1].final, 19)
        self.assertEqual(result[2].initial, 45)
        self.assertEqual(result[2].final, 60)
        
        
        result = self.setA.intersect(self.setB, mode=OverlapType.COMP_INCL)
        self.assertEqual(len(result), 2)
        self.assertEqual(result[0].initial, 1)
        self.assertEqual(result[0].final, 5)
        self.assertEqual(result[1].initial, 10)
        self.assertEqual(result[1].final, 19)

        """
        A : --------------         -------
                ------
        B :       -----          ----------------
        R1:       -----            -------      (overlap)
                  ----
        R2: --------------         -------      (original)
                ------
        R3:                        -------      (comp_incl)
        """
        self.region_sets([['chr1',1,50],['chr1',20,40],['chr1',70,80]],
                         [['chr1',25,45],['chr1',65,95]])
        result = self.setA.intersect(self.setB)
        self.assertEqual(len(result), 2)
        self.assertEqual(result[0].initial, 25)
        self.assertEqual(result[0].final, 45)
        self.assertEqual(result[1].initial, 70)
        self.assertEqual(result[1].final, 80)
        
        result = self.setA.intersect(self.setB, mode=OverlapType.ORIGINAL)
        self.assertEqual(len(result), 3)
        self.assertEqual(result[1].initial, 20)
        self.assertEqual(result[1].final, 40)
        self.assertEqual(result[0].initial, 1)
        self.assertEqual(result[0].final, 50)
        self.assertEqual(result[2].initial, 70)
        self.assertEqual(result[2].final, 80)
        
        result = self.setA.intersect(self.setB, mode=OverlapType.COMP_INCL)
        self.assertEqual(len(result), 1)
        self.assertEqual(result[0].initial, 70)
        self.assertEqual(result[0].final, 80)

    def test_closest(self):
        """
        Two empty sets
        A : none 
        B : none
        R : none
        """
        self.region_sets([],
                         [])
        result = self.setA.closest(self.setB)
        self.assertEqual(len(result), 0)
        # """
        # One empty set
        # A :   -----
        # B : none
        # R : none
        # """
        # self.region_sets([['chr1',5,10]],
        #                  [])
        # result = self.setA.closest(self.setB)
        # self.assertEqual(len(result), 0)
        # """
        # A : none
        # B :   -----
        # R : none
        # """
        # self.region_sets([],
        #                  [['chr1',5,10]])
        # result = self.setA.closest(self.setB)
        # self.assertEqual(len(result), 0)
        # """
        # Overlapping within set
        # A : -----====-----
        # B :      ----
        # R :      ----
        # """
        # self.region_sets([['chr1',1,10],['chr1',6,15]],
        #                  [['chr1',6,10]])
        # result = self.setA.closest(self.setB)
        # self.assertEqual(len(result), 2)
        # """
        # A :      ----
        # B : -----====-----
        # R : -----====-----
        # """
        # self.region_sets([['chr1',6,10]],
        #                  [['chr1',1,10],['chr1',6,15]])
        # result = self.setA.closest(self.setB)
        # self.assertEqual(len(result), 1)
        # """
        # No overlapping
        # A : ------      ---------               -------
        # B :        ----          ------  ------
        # R :                      ------
        # """
        # self.region_sets([['chr1',1,5],['chr1',11,20],['chr1',33,38]],
        #                  [['chr1',7,9],['chr1',20,25],['chr1',26,31]])
        # result = self.setA.closest(self.setB)
        # self.assertEqual(len(result), 3)
        # # self.assertEqual(result[0].initial, 20)
        # # self.assertEqual(result[0].final, 25)
        # """
        # End-to-end attach
        # A : ------      ------
        # B :       ------
        # R :       ------
        # """
        # self.region_sets([['chr1',1,5],['chr1',11,20]],
        #                  [['chr1',5,11]])
        # result = self.setA.closest(self.setB)
        # self.assertEqual(len(result), 2)
        # # self.assertEqual(result[0].initial, 5)
        # # self.assertEqual(result[0].final, 11)
        # """
        # Perfect overlapping
        # A : ------
        # B : ------
        # R : ------
        # """
        # self.region_sets([['chr1',1,10]],
        #                  [['chr1',1,10]])
        # result = self.setA.closest(self.setB)
        # self.assertEqual(len(result), 1)
        # self.assertEqual(result[0].initial, 1)
        # self.assertEqual(result[0].final, 10)
        # """
        # One overlapping region
        # A : ------
        # B :     --------
        # R :     --------
        # """
        # self.region_sets([['chr1',1,10]],
        #                  [['chr1',7,20]])
        # result = self.setA.closest(self.setB)
        # self.assertEqual(result[0].initial, 7)
        # self.assertEqual(result[0].final, 20)
        # """
        # Two simple overlapping regions
        # A : -------      --------
        # B :     -------------
        # R :     -------------
        # """
        # self.region_sets([['chr1',1,10],['chr1',26,35]],
        #                  [['chr1',7,30]])
        # result = self.setA.closest(self.setB)
        # self.assertEqual(result[0].initial, 7)
        # self.assertEqual(result[0].final, 30)
        # """
        # Two separately overlapping regions
        # A : -------      --------
        # B :     -----        --------
        # R : none
        # """
        # self.region_sets([['chr1',1,10],['chr1',26,35]],
        #                  [['chr1',7,15],['chr1',30,40]])
        # result = self.setA.closest(self.setB)
        # self.assertEqual(len(result), 2)
        # """
        # Many various overlapping (mixed)
        # A :   ------------------            --------   ---------
        # B : ----   -------    ------            ----------
        # R : none
        # """
        # self.region_sets([['chr1',3,30],['chr1',50,60],['chr1',70,85]],
        #                  [['chr1',1,5],['chr1',10,19],['chr1',27,35],['chr1',55,75]])
        # result = self.setA.closest(self.setB)
        # self.assertEqual(len(result), 4)
        # """
        # Different chromosomes
        # A : chr1  -------
        # B : chr2  -------
        # R : chr2  -------
        #
        # """
        # self.region_sets([['chr1',1,10]],
        #                  [['chr2',1,10]])
        # result = self.setA.closest(self.setB)
        # self.assertEqual(len(result), 0)
        # """
        # Completely included overlapping
        # A : ---------------------------
        # B : ----    ------       -----------
        # R : ----    ------       -----------
        # """
        # self.region_sets([['chr1',1,50]],
        #                  [['chr1',1,5],['chr1',10,19],['chr1',45,60]])
        # result = self.setA.closest(self.setB)
        # self.assertEqual(len(result), 3)
        # """
        # A : ----    ------       -----------
        # B : ---------------------------
        # R : none
        # """
        # self.region_sets([['chr1',1,5],['chr1',10,19],['chr1',45,60]],
        #                  [['chr1',1,50]])
        # result = self.setA.closest(self.setB)
        # self.assertEqual(result, False)
        # """
        # A : ----         ------                  ---
        # B :        ---              -----
        # R :        ---
        # """
        # self.region_sets([['chr1',1,5],['chr1',27,45],['chr1',85,95]],
        #                  [['chr1',15,20],['chr1',55,65]])
        # result = self.setA.closest(self.setB)
        # self.assertEqual(len(result), 1)
        # self.assertEqual(result[0].initial, 15)
        # self.assertEqual(result[0].final, 20)
    
    def test_remove_duplicates(self):
        """
        A : ===== -----
        R : ----- -----
        """
        self.region_sets([['chr1',1,10],['chr1',1,10],['chr1',15,25]],
                         [])
        self.setA.remove_duplicates()
        result = self.setA
        self.assertEqual(len(result), 2)
        self.assertEqual(result[0].initial, 1)
        self.assertEqual(result[0].final, 10)
        self.assertEqual(result[1].initial, 15)
        self.assertEqual(result[1].final, 25)
        """
        A : =====--- -----
        R : =====--- -----
        """
        self.region_sets([['chr1',1,10],['chr1',1,15],['chr1',20,25]],
                         [])
        self.setA.remove_duplicates()
        result = self.setA
        self.assertEqual(len(result), 3)
        self.assertEqual(result[0].initial, 1)
        self.assertEqual(result[0].final, 10)
        self.assertEqual(result[1].initial, 1)
        self.assertEqual(result[1].final, 15)
        self.assertEqual(result[2].initial, 20)
        self.assertEqual(result[2].final, 25)
        """
        A : ===== ----- ------  ====
        R : ----- ----- ------  ----
        """
        self.region_sets([['chr1',1,10],['chr1',1,10],['chr1',15,25],['chr1',30,35],['chr1',40,45],['chr1',40,45]],
                         [])
        self.setA.remove_duplicates()
        result = self.setA
        self.assertEqual(len(result), 4)
        self.assertEqual(result[0].initial, 1)
        self.assertEqual(result[0].final, 10)
        self.assertEqual(result[1].initial, 15)
        self.assertEqual(result[1].final, 25)
        self.assertEqual(result[2].initial, 30)
        self.assertEqual(result[2].final, 35)
        self.assertEqual(result[3].initial, 40)
        self.assertEqual(result[3].final, 45)

    def test_window(self):
        """
        A :             -------
        B : ------[ 99 ]       [   199   ]---
        window = 100
        R :       -                           only one base overlaps with extending A
        """   
        self.region_sets([['chr1',200,300]],
                         [['chr1',1,101],['chr1',499,550]])
        result = self.setA.window(self.setB,adding_length=100)
        self.assertEqual(len(result), 1)
        self.assertEqual(result[0].initial, 100)
        self.assertEqual(result[0].final, 101)
        """
        A :             -------
        B : ------[ 99 ]       [   199   ]---
        window = 200
        R : ------                        -   
        left-hand side is covered, and the right-hand side is only one base overlapped
        """   
        self.region_sets([['chr1',200,300]],
                         [['chr1',1,101],['chr1',499,550]])
        result = self.setA.window(self.setB,adding_length=200)
        self.assertEqual(len(result), 2)
        self.assertEqual(result[0].initial, 1)  # GenomicRegion.extend will choose 1 rather than 0
        self.assertEqual(result[0].final, 101)
        self.assertEqual(result[1].initial, 499)
        self.assertEqual(result[1].final, 500)
        """
        A :                         ----    ----
        B :             --------                    ----
        window = 1000 (default)
        R :                 ----                    ----
        """   
        self.region_sets([['chr1',3000,3500],['chr1',4000,4500]],
                         [['chr1',1500,2500],['chr1',5000,5500]])
        result = self.setA.window(self.setB)
        self.assertEqual(len(result), 2)
        self.assertEqual(result[0].initial, 2000)
        self.assertEqual(result[0].final, 2500)
        self.assertEqual(result[1].initial, 5000)
        self.assertEqual(result[1].final, 5500)
        """
        A :                         ----    ----
        B :             --------                    ----
        window = 2000
        R :             --------                    ----
                            ----                    ----
        window = 100
        R : none
        """   
        self.region_sets([['chr1',3000,3500],['chr1',4000,4500]],
                         [['chr1',1500,2500],['chr1',5000,5500]])
        result = self.setA.window(self.setB,adding_length=2000)
        self.assertEqual(len(result), 2)
        self.assertEqual(result[0].initial, 1500)
        self.assertEqual(result[0].final, 2500)
        self.assertEqual(result[1].initial, 5000)
        self.assertEqual(result[1].final, 5500)
        result = self.setA.window(self.setB,adding_length=100)
        self.assertEqual(len(result), 0)
        
    def test_subtract(self):
        """
        A : none
        B :    ------
        R : none
        """
        self.region_sets([],
                         [['chr1',6,15]])
        result = self.setA.subtract(self.setB)
        self.assertEqual(len(result), 0)
        """
        A :    ------
        B : none
        R :    ------
        """
        self.region_sets([['chr1',6,15]],
                         [])
        result = self.setA.subtract(self.setB)
        self.assertEqual(len(result), 1)
        self.assertEqual(result[0].initial, 6)
        self.assertEqual(result[0].final, 15)
        """
        A : ------
        B :    ------
        R : ---
        """
        self.region_sets([['chr1',1,10]],
                         [['chr1',6,15]])
        result = self.setA.subtract(self.setB)
        self.assertEqual(len(result), 1)
        self.assertEqual(result[0].initial, 1)
        self.assertEqual(result[0].final, 6)
        """
        A :    ------
        B : ------
        R :       ---
        """
        self.region_sets([['chr1',6,15]],
                         [['chr1',1,10]])
        result = self.setA.subtract(self.setB)
        self.assertEqual(len(result), 1)
        self.assertEqual(result[0].initial, 10)
        self.assertEqual(result[0].final, 15)
        """
        A :    ---
        B : ---------
        R : none
        """
        self.region_sets([['chr1',6,10]],
                         [['chr1',1,15]])
        result = self.setA.subtract(self.setB)
        self.assertEqual(len(result), 0)
        """
        A : ---------
        B :    ---
        R : ---   ---
        """
        self.region_sets([['chr1',1,15]],
                         [['chr1',6,10]])
        result = self.setA.subtract(self.setB)
        self.assertEqual(len(result), 2)
        self.assertEqual(result[0].initial, 1)
        self.assertEqual(result[0].final, 6)
        self.assertEqual(result[1].initial, 10)
        self.assertEqual(result[1].final, 15)
        """
        A :    ------
        B :    ------
        R : none
        """
        self.region_sets([['chr1',6,15]],
                         [['chr1',6,15]])
        result = self.setA.subtract(self.setB)
        self.assertEqual(len(result), 0)
        """
        A :   ----------              ------
        B :          ----------                    ----
        R :   -------                 ------
        """
        self.region_sets([['chr1',5,30],['chr1',70,85]],
                         [['chr1',20,50],['chr1',100,110]])
        result = self.setA.subtract(self.setB)
        self.assertEqual(len(result), 2)
        self.assertEqual(result[0].initial, 5)
        self.assertEqual(result[0].final, 20)
        self.assertEqual(result[1].initial, 70)
        self.assertEqual(result[1].final, 85)
        """
        A :        ------   -----
        B :    ------
        R :          ----   -----
        """
        self.region_sets([['chr1',20,30],['chr1',35,55]],
                         [['chr1',10,23],['chr1',100,110]])
        result = self.setA.subtract(self.setB)
        self.assertEqual(len(result), 2)
        self.assertEqual(result[0].initial, 23)
        self.assertEqual(result[0].final, 30)
        self.assertEqual(result[1].initial, 35)
        self.assertEqual(result[1].final, 55)
        """
        A :   ch1     ---------------------
              ch2     -------------------------
        B :   ch1             ------
              ch2                        ------
        R :   ch1     --------      -------
              ch2     -------------------
        """
        self.region_sets([['chr1',0,30000],['chr2',0,35000]],
                         [['chr1',20000,23000],['chr2',31000,35000]])
        result = self.setA.subtract(self.setB)
        self.assertEqual(len(result), 3)
        self.assertEqual(result[0].initial, 0)
        self.assertEqual(result[0].final, 20000)
        self.assertEqual(result[1].initial, 23000)
        self.assertEqual(result[1].final, 30000)
        self.assertEqual(result[2].initial, 0)
        self.assertEqual(result[2].final, 31000)
        """
        A :   -----------------------------------------------------------
        B :    ---    ---------         ----           ----
        R :   -   ----         ---------    -----------    --------------
        """
        self.region_sets([['chr1',5,1000]],
                         [['chr1',10,15],['chr1',30,70],['chr1',120,140],['chr1',200,240]])
        result = self.setA.subtract(self.setB)
        self.assertEqual(len(result), 5)
        
        """
        A :   -----------------------              ------
                   -----     -----  -----------
        B :    ---    ---------         ----           ----
        R :   -   ----         ------              ----
                   ---         ---  ----    ---
        """
        self.region_sets([['chr1',5,100],['chr1',20,40],['chr1',60,80],['chr1',95,150],['chr1',180,220]],
                         [['chr1',10,15],['chr1',30,70],['chr1',120,140],['chr1',200,240]])
        result = self.setA.subtract(self.setB)
        #print(result.sequences)
        self.assertEqual(len(result), 8)
        self.assertEqual(result[0].initial, 5)
        """
        A :   -----------------------------------------------------------
        B :    ---    ---------         ----           ----
        R :   -   ----         ---------    -----------    --------------
        """
        self.region_sets([['chr1',5,1000],['chr2',5,1000],['chr4',5,1000]],
                         [['chr1',10,15],['chr1',30,70],['chr1',120,140],['chr1',200,240],
                          ['chr2',10,15],['chr2',30,70],['chr2',120,140],['chr2',200,240],
                          ['chr4',10,15],['chr4',30,70],['chr4',120,140],['chr4',200,240]])
        result = self.setA.subtract(self.setB)
        self.assertEqual(len(result), 15)
        
        
    def test_merge(self):
        """
        A : none
        R : none
        """
        self.region_sets([],
                         [])
        self.setA.merge()
        result = self.setA
        self.assertEqual(len(result), 0)
        """
        A : -----  -----
        R : -----  -----
        """
        self.region_sets([['chr1',1,10],['chr1',15,25]],
                         [])
        self.setA.merge()
        result = self.setA
        self.assertEqual(len(result), 2)
        self.assertEqual(result[0].initial, 1)
        self.assertEqual(result[0].final, 10)
        self.assertEqual(result[1].initial, 15)
        self.assertEqual(result[1].final, 25)
        """
        A1: ------------   ----
        A2:    -----
        R : ------------   ----
        """
        self.region_sets([['chr1',1,30],['chr1',11,20],['chr1',40,50]],
                         [])
        self.setA.merge()
        result = self.setA
        self.assertEqual(len(result), 2)
        self.assertEqual(result[0].initial, 1)
        self.assertEqual(result[0].final, 30)
        self.assertEqual(result[1].initial, 40)
        self.assertEqual(result[1].final, 50)
        """
        A1: --------       ----
        A2:    ---------
        R : ------------   ----
        """
        self.region_sets([['chr1',1,30],['chr1',20,40],['chr1',50,60]],
                         [])
        self.setA.merge()
        result = self.setA
        self.assertEqual(len(result), 2)
        self.assertEqual(result[0].initial, 1)
        self.assertEqual(result[0].final, 40)
        self.assertEqual(result[1].initial, 50)
        self.assertEqual(result[1].final, 60)
        """
        A : =======
        R : -------
        """
        self.region_sets([['chr1',1,30],['chr1',1,30]],
                         [])
        self.setA.merge()
        result = self.setA
        self.assertEqual(len(result), 1)
        self.assertEqual(result[0].initial, 1)
        self.assertEqual(result[0].final, 30)
        
    def test_cluster(self):
        """
        Empty sets
        A : none 
        R : none
        """
        self.region_sets([],
                         [])
        result = self.setA.cluster(10)
        self.assertEqual(len(result), 0)
        """
        A :  ------- 
        R :  -------
        """
        self.region_sets([['chr1',1,10]],
                         [])
        result = self.setA.cluster(10)
        self.assertEqual(len(result), 1)
        self.assertEqual(result[0].initial, 1)
        self.assertEqual(result[0].final, 10)
        """
        A :  -----
                  ------
        R :  -----------
        """
        self.region_sets([['chr1',1,10],['chr1',10,20]],
                         [])
        result = self.setA.cluster(10)
        self.assertEqual(len(result), 1)
        self.assertEqual(result[0].initial, 1)
        self.assertEqual(result[0].final, 20)
        """
        A :  -----  -----
        R1:  -----  -----
        R2:  ------------
        """
        self.region_sets([['chr1',1,10],['chr1',15,25]],
                         [])
        result = self.setA.cluster(1)
        self.assertEqual(len(result), 2)
        self.assertEqual(result[0].initial, 1)
        self.assertEqual(result[0].final, 10)
        self.assertEqual(result[1].initial, 15)
        self.assertEqual(result[1].final, 25)
        result = self.setA.cluster(5)
        self.assertEqual(len(result), 2)
        self.assertEqual(result[0].initial, 1)
        self.assertEqual(result[0].final, 10)
        self.assertEqual(result[1].initial, 15)
        self.assertEqual(result[1].final, 25)
        result = self.setA.cluster(6)
        self.assertEqual(len(result), 1)
        self.assertEqual(result[0].initial, 1)
        self.assertEqual(result[0].final, 25)
        """
        A :  ---- ----  ----   ----    ----
        R1:  ---------  ----   ----    ----
        R2:  ---------------   ----    ----
        R3:  ----------------------    ----
        R4:  ------------------------------
        R5:  ------------------------------
        """
        self.region_sets([['chr1',1,10],['chr1',15,25],['chr1',35,45],
                          ['chr1',60,70],['chr1',90,100]],
                         [])
        result = self.setA.cluster(6)
        self.assertEqual(len(result), 4)
        result = self.setA.cluster(11)
        self.assertEqual(len(result), 3)
        result = self.setA.cluster(16)
        self.assertEqual(len(result), 2)
        result = self.setA.cluster(21)
        self.assertEqual(len(result), 1)
        result = self.setA.cluster(26)
        self.assertEqual(len(result), 1)
        
    def test_flank(self):
        """
        A :        -----
        R1:     ---     ---
        """
        self.region_sets([['chr1',60,75]],
                         [])
        result = self.setA.flank(10)
        self.assertEqual(len(result), 2)
        self.assertEqual(result[0].initial, 50)
        self.assertEqual(result[0].final, 60)
        self.assertEqual(result[1].initial, 75)
        self.assertEqual(result[1].final, 85)
        """
        A :        -----     ----
        R1:   -----     =====    ----
        """
        self.region_sets([['chr1',60,75],['chr1',90,100]],
                         [])
        result = self.setA.flank(15)
        self.assertEqual(len(result), 4)
        self.assertEqual(result[0].initial, 45)
        self.assertEqual(result[0].final, 60)
        self.assertEqual(result[1].initial, 75)
        self.assertEqual(result[1].final, 90)
        self.assertEqual(result[2].initial, 75)
        self.assertEqual(result[2].final, 90)
        self.assertEqual(result[3].initial, 100)
        self.assertEqual(result[3].final, 115)
        
    def test_jaccard(self):
        """
        self           --8--      ---10---      -4-
        y         ---10---             ---10---
        intersect      -5-             -4-    
        similarity:   ( 5 + 4 )/[(8 + 10 + 4) + (10 +10) - (5 + 4 )]
                      = 9/33
        """
        self.region_sets([['chr1',50,58],['chr1',70,80],['chr1',90,94]],
                         [['chr1',45,55],['chr1',76,86]])
        result = self.setA.jaccard(self.setB)
        self.assertEqual(result, 9/33)
    
    def test_get_genome_data(self):
        """hg19"""
        result = GenomicRegionSet("hg19")
        result.get_genome_data(organism="hg19")
        self.assertEqual(len(result), 23)
        """hg19, with Mitochondria chromosome"""
        result = GenomicRegionSet("hg19")
        result.get_genome_data(organism="hg19",chrom_M=True)
        self.assertEqual(len(result), 24)
        
    def test_random_regions(self):
        
        self.region_sets([['chr1',0,10000],['chr2',0,20000],['chrX',0,30000]],
                         [])
        result = self.setA.random_regions(organism="mm9", 
                                          total_size=100, 
                                          overlap_result=False, 
                                          overlap_input=False)
        result.sort()
        #print("-"*80)
        #print("The result random regions are: ")
        #for s in result.sequences:
        #    print("\t%s\t%10d\t%10d%10d" % (s.chrom,s.initial,s.final,s.__len__()))
        #print("Overlaps within result: ",result.within_overlap())
        
        
        self.region_sets([['chr1',0,10000],['chr2',0,20000],['chrX',0,30000]],
                         [])
        result = self.setA.random_regions(organism="mm9", 
                                          total_size=100, 
                                          overlap_result=True, 
                                          overlap_input=False)
        result.sort()
        #print("-"*80)
        #print("The result random regions are: ")
        #for s in result.sequences:
        #    print("\t%s\t%10d\t%10d%10d" % (s.chrom,s.initial,s.final,s.__len__()))
        #print("Overlaps within result: ",result.within_overlap())
        
        self.region_sets([['chr1',0,10000],['chr2',0,20000],['chrX',0,30000]],
                         [])
        result = self.setA.random_regions(organism="mm9", 
                                          total_size=100, 
                                          overlap_result=False, 
                                          overlap_input=True)
        result.sort()
        #print("-"*80)
        #print("The result random regions are: ")
        #for s in result.sequences:
        #    print("\t%s\t%10d\t%10d%10d" % (s.chrom,s.initial,s.final,s.__len__()))
        #print("Overlaps within result: ",result.within_overlap())
        
        self.region_sets([['chr1',0,10000],['chr2',0,20000],['chrX',0,30000]],
                         [])
        result = self.setA.random_regions(organism="mm9", 
                                          total_size=100, 
                                          overlap_result=True, 
                                          overlap_input=True)
        result.sort()
        #print("-"*80)
        #print("The result random regions are: ")
        #for s in result.sequences:
        #    print("\t%s\t%10d\t%10d%10d" % (s.chrom,s.initial,s.final,s.__len__()))
        #print("Overlaps within result: ",result.within_overlap())
        
        self.region_sets([['chr1',0,1000],['chr2',0,2000],['chrX',0,3000]],
                         [])
        result = self.setA.random_regions(organism="mm9", 
                                          multiply_factor=100, 
                                          overlap_result=False, 
                                          overlap_input=False)
        result.sort()
        #print("-"*80)
        #print("The result random regions are: ")
        #for s in result.sequences:
        #    print("\t%s\t%10d\t%10d%10d" % (s.chrom,s.initial,s.final,s.__len__()))
        #print("Overlaps within result: ",result.within_overlap())
        
        self.region_sets([['chr1',0,1000],['chr2',0,2000],['chrX',0,3000]],
                         [])
        result = self.setA.random_regions(organism="mm9", 
                                          multiply_factor=100, 
                                          overlap_result=False, 
                                          overlap_input=False,
                                          chrom_M=True)
        result.sort()
        #print("-"*80)
        #print("The result random regions are: ")
        #for s in result.sequences:
        #    print("\t%s\t%10d\t%10d%10d" % (s.chrom,s.initial,s.final,s.__len__()))
        #print("Overlaps within result: ",result.within_overlap())

"""
    
    def test_projection_test(self):
        
        self.region_sets([['chr1',0,10000000],['chr2',0,20000000],['chr3',0,30000000]],
                         [['chr1',10,11],['chr2',10,11],['chr3',10,11]])
        result = self.setA.projection_test(self.setB)
        #print(result)
        #self.assertEqual(result, 11/31)
"""     
        
if __name__ == "__main__":

    suite = unittest.TestLoader().loadTestsFromTestCase(TestGenomicRegionSet)
    unittest.TextTestRunner(verbosity=3).run(suite)<|MERGE_RESOLUTION|>--- conflicted
+++ resolved
@@ -309,14 +309,8 @@
 
         self.region_sets([['chr1',3,30],['chr1',50,60],['chr1',70,85]],
                          [['chr1',1,5],['chr1',10,19],['chr1',27,35],['chr1',55,75]])
-<<<<<<< HEAD
-        
-        result = self.setA.intersect(self.setB)
-
-=======
 
         result = self.setA.intersect(self.setB, mode=OverlapType.OVERLAP)
->>>>>>> 5f0e95ab
         self.assertEqual(len(result), 5)
         self.assertEqual(result[0].initial, 3)
         self.assertEqual(result[0].final, 5)
