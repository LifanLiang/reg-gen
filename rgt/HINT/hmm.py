###################################################################################################
# Libraries
###################################################################################################

# Python
import warnings

from hmmlearn.hmm import GaussianHMM
from hmmlearn.base import ConvergenceMonitor
from sklearn.utils import check_array
from hmmlearn.utils import iter_from_X_lengths

warnings.filterwarnings("ignore")

# Internal
from ..Util import ErrorHandler
import numpy as np
from scipy import linalg
from hmmlearn.hmm import GaussianHMM
from hmmlearn.base import ConvergenceMonitor
from sklearn.utils import check_array
from hmmlearn.utils import iter_from_X_lengths

###################################################################################################
# Classes
###################################################################################################

class HMM:
    """
    Represent an HMM

    Authors: Eduardo G. Gusmao.

    Methods:

    load_hmm(input_file_name):
    Loads an HMM based on a .hmm file.
    """

    def __init__(self):
        """ 
        Initializes HMM.

        Variables:
        states -- Number of states of the HMM (integer).
        dim -- Number of dimensions of the HMM (integer).
        pi -- Initial state probabilities vector (list).
        A -- Transition matrix (list of lists).
        means -- Matrix containing the mean vector of each state (list of lists).
        covs -- List of covariance matrices (list of list of lists).
        """
        self.states = 0
        self.dim = 0
        self.pi = []
        self.A = []
        self.means = []
        self.covs = []

    def load_hmm(self, input_file_name):
        """ 
        Loads all objects of this class based on input_file_name.
        These objects are used to create a scikit-based HMM.

        Keyword arguments:
        input_file_name -- File location + name in HMM format.
        See manual for full description of such format.
        
        Return:
        None -- It loads variables of HMM with information from input_file_name
        """

        # Creating file
        input_file = open(input_file_name, "r")

        # Reading number of states
        hmm_states = int(input_file.readline().strip().split(" ")[1])
        input_file.readline()

        # Reading initial state probabilities
        pi = [float(e) for e in input_file.readline().strip().split(" ")]
        input_file.readline()

        # Reading transition matrix
        A = []
        for i in range(0, hmm_states): A.append([float(e) for e in input_file.readline().strip().split(" ")])
        input_file.readline()
        first_emis_line = input_file.readline()

        # Reading emission probabilities of multivariate HMM
        E = []
        for i in range(0, hmm_states):
            if (i == 0):
                Elist = first_emis_line.strip().split("#")
            else:
                Elist = input_file.readline().strip().split("#")
            E.append([[float(e) for e in Elist[0].strip().split(" ")], [float(e) for e in Elist[1].strip().split(" ")]])
        dim_nb = len(E[0][0])

        # Closing file
        input_file.close()

        # Preparing scikit structures
        means_vec = [e[0] for e in E]
        cov_vec = []
        for e in E:
            new_mat = []
            for i in range(0, dim_nb):
                new_vec = []
                for j in range(0, dim_nb):
                    new_vec.append(e[1][(dim_nb * i) + j])
                new_mat.append(new_vec)
            cov_vec.append(new_mat)

        # Create scikit HMM
        self.states = hmm_states
        self.dim = dim_nb
        self.pi = pi
        self.A = A
        self.means = means_vec
        self.covs = cov_vec

    def save_hmm(self, output_file_name, precision=6):
        """
        Save all objects of this class to the output_file_name.

        Keyword arguments:
        output_file_name -- File location + name in HMM format.

        Return:
        None -- It saves variables of HMM with information to output_file_name
        """
        output_file_name += ".hmm"
        with open(output_file_name, "w") as output_file:
            output_file.write("states " + str(self.states) + "\n")

            output_file.write("initial" + "\n")
            output_file.write(str(self.pi[0]))
            for e in self.pi[1:]:
                output_file.write(" " + str(e))

            output_file.write("\n" + "transitions" + "\n")
            for e in self.A:
                output_file.write(str(round(e[0], precision)))
                for v in e[1:]:
                    output_file.write(" " + str(round(v, precision)))
                output_file.write("\n")

            output_file.write("emissions" + "\n")
            for idx in range(self.states):
                output_file.write(str(round(self.means[idx][0], precision)))
                for e in self.means[idx][1:]:
                    output_file.write(" " + str(round(e, precision)))
                output_file.write(" # ")
                output_file.write(str(round(self.covs[idx][0], precision)))
                for e in self.covs[idx][1:]:
                    output_file.write(" " + str(round(e, precision)))
                output_file.write("\n")


class SemiSupervisedGaussianHMM(GaussianHMM):
    def __init__(self, n_components=1, covariance_type='diag', min_covar=1e-3, startprob_prior=1.0,
                 transmat_prior=1.0, means_prior=0, means_weight=0, covars_prior=1e-2, covars_weight=1,
                 algorithm="viterbi", random_state=None, n_iter=5, tol=1e-2, verbose=False,
                 params="stmc", init_params="stmc", states_prior=None, fp_state=None):
        GaussianHMM.__init__(self, n_components=n_components, covariance_type=covariance_type,
                             min_covar=min_covar, startprob_prior=startprob_prior, transmat_prior=transmat_prior,
                             means_prior=means_prior, means_weight=means_weight,
                             covars_prior=covars_prior, covars_weight=covars_weight,
                             algorithm=algorithm, random_state=random_state,
                             n_iter=n_iter, tol=tol, verbose=verbose,
                             params=params, init_params=init_params)

        self.covariance_type = covariance_type
        self.min_covar = min_covar
        self.means_prior = means_prior
        self.means_weight = means_weight
        self.covars_prior = covars_prior
        self.covars_weight = covars_weight
        self.states_prior = states_prior
        self.fp_state = fp_state

    def fit(self, X, lengths=None):
        """Estimate model parameters.
        An initialization step is performed before entering the
        EM algorithm. If you want to avoid this step for a subset of
        the parameters, pass proper ``init_params`` keyword argument
        to estimator's constructor.
        Parameters
        ----------
        X : array-like, shape (n_samples, n_features)
            Feature matrix of individual samples.
        lengths : array-like of integers, shape (n_sequences, )
            Lengths of the individual sequences in ``X``. The sum of
            these should be ``n_samples``.
        Returns
        -------
        self : object
            Returns self.
        """
        X = check_array(X)
        self._init(X, lengths=lengths)
        self._check()

        self.monitor_ = ConvergenceMonitor(self.tol, self.n_iter, self.verbose)
        for iter in range(self.n_iter):
            stats = self._initialize_sufficient_statistics()
            curr_logprob = 0
            for i, j in iter_from_X_lengths(X, lengths):
                framelogprob = self._compute_log_likelihood(X[i:j])
                logprob, fwdlattice = self._do_forward_pass(framelogprob)
                curr_logprob += logprob
                bwdlattice = self._do_backward_pass(framelogprob)
                posteriors = self._compute_posteriors(fwdlattice, bwdlattice)

                # fix posteriors
                if self.states_prior is not None and self.fp_state is not None:
                    for k in range(len(self.states_prior)):
                        if self.states_prior[k] == 0:
                            # non footprint states
                            posteriors[k][self.fp_state] = 0.0
                            posteriors[k] = posteriors[k] / sum(posteriors[k])

                        elif self.states_prior[k] == 1:
                            # footprint states
                            posteriors[k] = 0.0 / sum(posteriors[k])
                            posteriors[k][self.fp_state] = 1.0

                self._accumulate_sufficient_statistics(stats, X[i:j], framelogprob, posteriors, fwdlattice, bwdlattice)

            self._do_mstep(stats)

            self.monitor_.report(curr_logprob)
            if self.monitor_.converged:
                break

<<<<<<< HEAD
        return self
=======
        return self


def _compute_log_likelihood(self, X):
        return log_multivariate_normal_density(
            X, self.means_, self._covars_, self.covariance_type)

def log_multivariate_normal_density(X, means, covars, covariance_type='diag'):
    """Compute the log probability under a multivariate Gaussian distribution.
    Parameters
    ----------
    X : array_like, shape (n_samples, n_features)
        List of n_features-dimensional data points. Each row corresponds to a
        single data point.
    means : array_like, shape (n_components, n_features)
        List of n_features-dimensional mean vectors for n_components Gaussians.
        Each row corresponds to a single mean vector.
    covars : array_like
        List of n_components covariance parameters for each Gaussian. The shape
        depends on `covariance_type`:
            (n_components, n_features)      if 'spherical',
            (n_features, n_features)    if 'tied',
            (n_components, n_features)    if 'diag',
            (n_components, n_features, n_features) if 'full'
    covariance_type : string
        Type of the covariance parameters.  Must be one of
        'spherical', 'tied', 'diag', 'full'.  Defaults to 'diag'.
    Returns
    -------
    lpr : array_like, shape (n_samples, n_components)
        Array containing the log probabilities of each data point in
        X under each of the n_components multivariate Gaussian distributions.
    """
    log_multivariate_normal_density_dict = {
        'spherical': _log_multivariate_normal_density_spherical,
        'tied': _log_multivariate_normal_density_tied,
        'diag': _log_multivariate_normal_density_diag,
        'full': _log_multivariate_normal_density_full}
    return log_multivariate_normal_density_dict[covariance_type](
        X, means, covars)

def _log_multivariate_normal_density_diag(X, means, covars):
    """Compute Gaussian log-density at X for a diagonal model."""
    n_samples, n_dim = X.shape
    lpr = -0.5 * (n_dim * np.log(2 * np.pi) + np.sum(np.log(covars), 1)
                  + np.sum((np.array(means) ** 2) / covars, 1)
                  - 2 * np.dot(X, (means / covars).T)
                  + np.dot(np.array(X) ** 2, (1.0 / covars).T))
    return lpr

def _log_multivariate_normal_density_spherical(X, means, covars):
    """Compute Gaussian log-density at X for a spherical model."""
    cv = covars.copy()
    if covars.ndim == 1:
        cv = cv[:, np.newaxis]
    if cv.shape[1] == 1:
        cv = np.tile(cv, (1, X.shape[-1]))
    return _log_multivariate_normal_density_diag(X, means, cv)


def _log_multivariate_normal_density_tied(X, means, covars):
    """Compute Gaussian log-density at X for a tied model."""
    cv = np.tile(covars, (means.shape[0], 1, 1))
    return _log_multivariate_normal_density_full(X, means, cv)


def _log_multivariate_normal_density_full(X, means, covars, min_covar=1.e-7):
    """Log probability for full covariance matrices."""
    n_samples, n_dim = X.shape
    nmix = len(means)
    log_prob = np.empty((n_samples, nmix))
    for c, (mu, cv) in enumerate(zip(means, covars)):
        try:
            cv_chol = linalg.cholesky(cv, lower=True)
        except linalg.LinAlgError:
            # The model is most probably stuck in a component with too
            # few observations, we need to reinitialize this components
            try:
                cv_chol = linalg.cholesky(cv + min_covar * np.eye(n_dim),
                                          lower=True)
            except linalg.LinAlgError:
                raise ValueError("'covars' must be symmetric, "
                                 "positive-definite")

        cv_log_det = 2 * np.sum(np.log(np.diagonal(cv_chol)))
        cv_sol = linalg.solve_triangular(cv_chol, (X - mu).T, lower=True).T
        log_prob[:, c] = - .5 * (np.sum(np.array(cv_sol) ** 2, axis=1) +
                                 n_dim * np.log(2 * np.pi) + cv_log_det)

    return log_prob
>>>>>>> 62dd2a04
<|MERGE_RESOLUTION|>--- conflicted
+++ resolved
@@ -233,9 +233,6 @@
             if self.monitor_.converged:
                 break
 
-<<<<<<< HEAD
-        return self
-=======
         return self
 
 
@@ -325,5 +322,4 @@
         log_prob[:, c] = - .5 * (np.sum(np.array(cv_sol) ** 2, axis=1) +
                                  n_dim * np.log(2 * np.pi) + cv_log_det)
 
-    return log_prob
->>>>>>> 62dd2a04
+    return log_prob